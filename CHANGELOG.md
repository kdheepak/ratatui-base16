# Changelog
All notable changes to this project will be documented in this file.

The format is based on [Keep a Changelog](https://keepachangelog.com/en/1.0.0/),
and this project adheres to [Semantic Versioning](https://semver.org/spec/v2.0.0.html).

## [Unreleased]

## [0.3.6](https://github.com/kdheepak/ratatui-base16/compare/v0.3.5...v0.3.6) - 2024-12-21

### Other

<<<<<<< HEAD
- Update README.md (#32)
=======
>>>>>>> 096d1ff0
- Update README.md

## [0.3.5](https://github.com/kdheepak/ratatui-base16/compare/v0.3.4...v0.3.5) - 2024-10-21

### Other

- *(deps)* Bump the cargo-dependencies group across 1 directory with 4 updates ([#25](https://github.com/kdheepak/ratatui-base16/pull/25))
- *(deps)* Bump the cargo-dependencies group with 2 updates ([#20](https://github.com/kdheepak/ratatui-base16/pull/20))

## [0.3.4](https://github.com/kdheepak/ratatui-base16/compare/v0.3.3...v0.3.4) - 2024-08-19

### Other
- *(deps)* Bump the cargo-dependencies group across 1 directory with 2 updates ([#19](https://github.com/kdheepak/ratatui-base16/pull/19))
- *(deps)* Bump thiserror from 1.0.62 to 1.0.63 in the cargo-dependencies group ([#17](https://github.com/kdheepak/ratatui-base16/pull/17))
- *(deps)* Bump the cargo-dependencies group with 2 updates ([#16](https://github.com/kdheepak/ratatui-base16/pull/16))
- *(deps)* Bump the cargo-dependencies group with 2 updates ([#14](https://github.com/kdheepak/ratatui-base16/pull/14))

## [0.3.3](https://github.com/kdheepak/ratatui-base16/compare/v0.3.2...v0.3.3) - 2024-07-01

### Added
- Change defaults

## [0.3.2](https://github.com/kdheepak/ratatui-base16/compare/v0.3.1...v0.3.2) - 2024-07-01

### Added
- Add dependabot.yml
- Add default colors ([#10](https://github.com/kdheepak/ratatui-base16/pull/10))

### Other
- *(deps)* Bump the cargo-dependencies group with 5 updates ([#12](https://github.com/kdheepak/ratatui-base16/pull/12))

## [0.3.1](https://github.com/kdheepak/ratatui-base16/compare/v0.3.0...v0.3.1) - 2024-05-11

### Other
- Update README
- Update README
- Refactor macro code

## [0.3.0](https://github.com/kdheepak/ratatui-base16/compare/v0.2.0...v0.3.0) - 2024-05-11

### Added
- [**breaking**] Add more palettes ([#7](https://github.com/kdheepak/ratatui-base16/pull/7))

### Other
- Refactor macro syntax

## [0.2.0](https://github.com/kdheepak/ratatui-base16/compare/v0.1.2...v0.2.0) - 2024-05-11

### Added
- [**breaking**] Add Dracula and Github base16 color palettes ([#5](https://github.com/kdheepak/ratatui-base16/pull/5))

### Other
- *(docs)* Update docstrings formatting

## [0.1.2](https://github.com/kdheepak/ratatui-base16/compare/v0.1.1...v0.1.2) - 2024-05-11

### Added
- Support base16 specification ([#4](https://github.com/kdheepak/ratatui-base16/pull/4))
- Add from toml ([#2](https://github.com/kdheepak/ratatui-base16/pull/2))

### Fixed
- Better docstrings

## [0.1.1](https://github.com/kdheepak/ratatui-base16/compare/v0.1.0...v0.1.1) - 2024-05-10

### Other
- Add Cargo.lock
- Add docstrings
- Add ci.yml
- Add release plz<|MERGE_RESOLUTION|>--- conflicted
+++ resolved
@@ -10,11 +10,7 @@
 
 ### Other
 
-<<<<<<< HEAD
 - Update README.md (#32)
-=======
->>>>>>> 096d1ff0
-- Update README.md
 
 ## [0.3.5](https://github.com/kdheepak/ratatui-base16/compare/v0.3.4...v0.3.5) - 2024-10-21
 
